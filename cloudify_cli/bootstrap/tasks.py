--- conflicted
+++ resolved
@@ -330,7 +330,6 @@
     docker_images_url = cloudify_packages.get('docker', {}).get('docker_url')
     if not docker_images_url:
         raise NonRecoverableError('no docker URL found in packages')
-
     distro_info = get_machine_distro()
     tmp_image_location = '/tmp/cloudify.tar'
     try:
@@ -464,8 +463,8 @@
                                         data_container_work_dir,
                                         agents_dest_dir)
         agent_pkgs_mount_options = '-v {0} -w {1} ' \
-            .format(agents_dest_dir,
-                    data_container_work_dir)
+                                   .format(agents_dest_dir,
+                                   data_container_work_dir)
     else:
         lgr.info('no agent packages were provided')
         agent_packages_install_cmd = 'echo no agent packages provided'
@@ -478,7 +477,6 @@
     agent_remote_key_path = _copy_agent_key(agent_local_key_path,
                                             agent_remote_key_path)
 
-<<<<<<< HEAD
     mgmt_worker_data_cmd = '{0} && {1} && echo Data-only container' \
                            .format(agent_packages_install_cmd,
                                    backup_vm_files_cmd)
@@ -492,28 +490,6 @@
                             .format(agent_pkgs_mount_options,
                                     home_dir_mount_path,
                                     mgmt_worker_data_cmd)
-=======
-    data_container_start_cmd = '{0} && {1} && echo Data-only container' \
-                               .format(agent_packages_install_cmd,
-                                       backup_vm_files_cmd)
-    data_container_options = ('-t '
-                              '{0} '
-                              '-v ~/:{1} '
-                              '-v /root '
-                              '-v /etc/init.d '
-                              '-v /etc/default '
-                              '-v /opt/manager/resources '
-                              '-v /etc/service/riemann '
-                              '-v /etc/service/elasticsearch/data '
-                              '-v /etc/service/elasticsearch/logs '
-                              '-v /opt/influxdb/shared/data '
-                              '-v /var/log/cloudify '
-                              'cloudify sh -c \'{2}\''
-                              .format(agent_pkgs_mount_options,
-                                      home_dir_mount_path,
-                                      data_container_start_cmd))
-
->>>>>>> 474672dc
     try:
         lgr.info('starting cloudify data containers')
         _run_docker_container(docker_exec_command, mgmt_worker_data_opts,
