--- conflicted
+++ resolved
@@ -387,14 +387,18 @@
 
 
 def _start_rest_service(docker_exec_command, private_ip, use_sudo):
+    cloudify_configuration = ctx.node.properties['cloudify']
+    is_cfy_secured = cloudify_configuration.get('secured', False)
+
     webui_opts = '--hostname="restservice" '\
                  '--add-host=rabbitmq:{0} '\
                  '--add-host=elasticsearch:{0} '\
-                 '--add-host=fileserver:{0} '\
+                 '--add-host=fileserver:{0} ' \
+                 '-e IS_CFY_SECURED={1} ' \
                  '--publish=8100:8100 '\
                  '--restart="always" '\
                  '--volumes-from fileserver '\
-                 'cloudify_restservice'.format(private_ip)
+                 'cloudify_restservice'.format(private_ip, is_cfy_secured)
     _setup_logs_dir(use_sudo, 'restservice')
     _run_docker_container(docker_exec_command, webui_opts, 'restservice',
                           detached=True, attempts_on_corrupt=5)
@@ -570,53 +574,8 @@
         lgr.error(err)
         raise NonRecoverableError(err)
 
-<<<<<<< HEAD
     # copy agent key to host VM. This file, along with all files on the
     # host VMs home-dir will be stored in the mgmt_worker_data container
-=======
-    cloudify_configuration = ctx.node.properties['cloudify']
-    is_cfy_secured = cloudify_configuration.get('secured', False)
-
-    cfy_management_options = ('-t '
-                              '--volumes-from data '
-                              '-p 80:80 '
-                              '-p 5555:5555 '
-                              '-p 5672:5672 '
-                              '-p 53229:53229 '
-                              '-p 8100:8100 '
-                              '-p 9200:9200 '
-                              '-p 8086:8086 '
-                              '-e MANAGEMENT_IP={0} '
-                              '-e IS_CFY_SECURED={1} '
-                              '--restart=always '
-                              '-d '
-                              'cloudify '
-                              '/sbin/my_init'
-                              .format(manager_private_ip or
-                                      ctx.instance.host_ip, is_cfy_secured))
-
-    agent_packages = cloudify_packages.get('agents')
-    if agent_packages:
-        # compose agent installation command.
-        data_container_work_dir = '/tmp/work_dir'
-        agents_dest_dir = '/opt/manager/resources/packages'
-        agent_packages_install_cmd = \
-            _get_install_agent_pkgs_cmd(agent_packages,
-                                        data_container_work_dir,
-                                        agents_dest_dir)
-        agent_pkgs_mount_options = '-v {0} -w {1} ' \
-                                   .format(agents_dest_dir,
-                                           data_container_work_dir)
-    else:
-        lgr.info('no agent packages were provided')
-        agent_packages_install_cmd = 'echo no agent packages provided'
-        agent_pkgs_mount_options = ''
-
-    # command to copy host VM home dir files into the data container's home.
-    backup_vm_files_cmd, home_dir_mount_path = _get_backup_files_cmd()
-    # copy agent to host VM. the data container will mount the host VM's
-    # home-dir so that all files will be backed up inside the data container.
->>>>>>> b6331ab5
     agent_remote_key_path = _copy_agent_key(agent_local_key_path,
                                             agent_remote_key_path)
     lgr.info('starting cloudify management services')
