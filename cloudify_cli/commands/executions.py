########
# Copyright (c) 2014 GigaSpaces Technologies Ltd. All rights reserved
#
# Licensed under the Apache License, Version 2.0 (the "License");
# you may not use this file except in compliance with the License.
# You may obtain a copy of the License at
#
# http://www.apache.org/licenses/LICENSE-2.0
#
# Unless required by applicable law or agreed to in writing, software
# distributed under the License is distributed on an "AS IS" BASIS,
#    * WITHOUT WARRANTIES OR CONDITIONS OF ANY KIND, either express or implied.
#    * See the License for the specific language governing permissions and
#    * limitations under the License.

"""
Handles all commands that start with 'cfy executions'
"""

import time

from cloudify_rest_client import exceptions

from cloudify_cli import utils
from cloudify_cli.exceptions import CloudifyCliError
from cloudify_cli.exceptions import SuppressedCloudifyCliError
from cloudify_cli.exceptions import ExecutionTimeoutError
from cloudify_cli.logger import lgr
from cloudify_cli.execution_events_fetcher import wait_for_execution
from cloudify_cli.logger import get_events_logger


def get(execution_id):
    management_ip = utils.get_management_server_ip()
    client = utils.get_rest_client(management_ip)

    try:
        lgr.info('Getting execution: '
                 '\'{0}\' [manager={1}]'.format(execution_id, management_ip))
        execution = client.executions.get(execution_id)
    except exceptions.CloudifyClientError, e:
        if e.status_code != 404:
            raise
        msg = ("Execution '{0}' not found on management server"
               .format(execution_id))
        raise CloudifyCliError(msg)

    pt = utils.table(['id', 'workflow_id', 'status',
                      'created_at', 'error'],
                     [execution])
    utils.print_table('Executions:', pt)

    # print execution parameters
    lgr.info('Execution Parameters:')
    for param_name, param_value in utils.decode_dict(
            execution.parameters).iteritems():
        lgr.info('\t{0}: \t{1}'.format(param_name, param_value))
    lgr.info('')


<<<<<<< HEAD
def list(deployment_id=None):
=======
def ls(deployment_id):
>>>>>>> 2cc3341d
    management_ip = utils.get_management_server_ip()
    client = utils.get_rest_client(management_ip)
    try:
        if deployment_id:
            lgr.info('Getting executions list for deployment: \'{0}\' '
                     '[manager={1}]'.format(deployment_id, management_ip))
        else:
            lgr.info(
                'Getting a list of all executions: [manager={0}]'.format(
                    management_ip))
        executions = client.executions.list(deployment_id=deployment_id)
    except exceptions.CloudifyClientError, e:
        if not e.status_code != 404:
            raise
        msg = ('Deployment {0} does not exist on management server'
               .format(deployment_id))
        raise CloudifyCliError(msg)

    columns = ['id', 'workflow_id', 'deployment_id',
               'status', 'created_at', 'error']
    pt = utils.table(columns, executions)
    utils.print_table('Executions:', pt)


def start(workflow, deployment_id, timeout, force,
          allow_custom_parameters, include_logs, parameters):
    management_ip = utils.get_management_server_ip()
    lgr.info("Executing workflow '{0}' on deployment '{1}' at"
             " management server {2} [timeout={3} seconds]"
             .format(workflow,
                     deployment_id,
                     management_ip,
                     timeout))

    events_logger = get_events_logger()

    events_message = "* Run 'cfy events list --include-logs " \
                     "--execution-id {0}' for retrieving the " \
                     "execution's events/logs"
    try:
        client = utils.get_rest_client(management_ip)
        try:
            execution = client.executions.start(
                deployment_id,
                workflow,
                parameters=parameters,
                allow_custom_parameters=allow_custom_parameters,
                force=force)
        except exceptions.DeploymentEnvironmentCreationInProgressError:
            # wait for deployment environment creation workflow to end
            lgr.info('Deployment environment creation is in progress!')
            lgr.info('Waiting for create_deployment_environment '
                     'workflow execution to finish...')
            now = time.time()
            wait_for_execution(client,
                               deployment_id,
                               _get_deployment_environment_creation_execution(
                                   client, deployment_id),
                               events_handler=events_logger,
                               include_logs=include_logs,
                               timeout=timeout)
            remaining_timeout = time.time() - now
            timeout -= remaining_timeout
            # try to execute user specified workflow
            execution = client.executions.start(
                deployment_id,
                workflow,
                parameters=parameters,
                allow_custom_parameters=allow_custom_parameters,
                force=force)

        execution = wait_for_execution(client,
                                       deployment_id,
                                       execution,
                                       events_handler=events_logger,
                                       include_logs=include_logs,
                                       timeout=timeout)
        if execution.error:
            lgr.info("Execution of workflow '{0}' for deployment "
                     "'{1}' failed. [error={2}]"
                     .format(workflow,
                             deployment_id,
                             execution.error))
            lgr.info(events_message.format(execution.id))
            raise SuppressedCloudifyCliError()
        else:
            lgr.info("Finished executing workflow '{0}' on deployment"
                     "'{1}'".format(workflow, deployment_id))
            lgr.info(events_message.format(execution.id))
    except ExecutionTimeoutError, e:
        lgr.info("Execution of workflow '{0}' for deployment '{1}' timed out. "
                 "* Run 'cfy executions cancel --execution-id {2}' to cancel"
                 " the running workflow.".format(workflow,
                                                 deployment_id,
                                                 e.execution_id))
        lgr.info(events_message.format(e.execution_id))
        raise SuppressedCloudifyCliError()


def cancel(execution_id, force):
    management_ip = utils.get_management_server_ip()
    client = utils.get_rest_client(management_ip)
    lgr.info(
        '{0}Cancelling execution {1} on management server {2}'
        .format('Force-' if force else '', execution_id, management_ip))
    client.executions.cancel(execution_id, force)
    lgr.info(
        'A cancel request for execution {0} has been sent to management '
        "server {1}. To track the execution's status, use:\n"
        "cfy executions get -e {0}"
        .format(execution_id, management_ip))


def _get_deployment_environment_creation_execution(client, deployment_id):
    executions = client.executions.list(deployment_id=deployment_id)
    for e in executions:
        if e.workflow_id == 'create_deployment_environment':
            return e
    raise RuntimeError('Failed to get create_deployment_environment '
                       'workflow execution'
                       '. Available executions: {0}'.format(executions))<|MERGE_RESOLUTION|>--- conflicted
+++ resolved
@@ -58,11 +58,7 @@
     lgr.info('')
 
 
-<<<<<<< HEAD
-def list(deployment_id=None):
-=======
 def ls(deployment_id):
->>>>>>> 2cc3341d
     management_ip = utils.get_management_server_ip()
     client = utils.get_rest_client(management_ip)
     try:
