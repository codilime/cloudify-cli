#!/usr/bin/env python
# vim: ts=4 sw=4 et

__author__ = 'ran'

# Standard
import argparse
import json
import time
import inspect
import itertools
import socket
import os
import paramiko
import shutil
import tempfile
import logging
from scp import SCPClient

# OpenStack
import keystoneclient.v2_0.client as keystone_client
import novaclient.v1_1.client as nova_client
import neutronclient.neutron.client as neutron_client

# Project
from cosmo_rest_client.cosmo_rest_client import CosmoRestClient

EP_FLAG = 'externally_provisioned'

EXTERNAL_PORTS = (22, 8100) # SSH, REST service
INTERNAL_PORTS = (5555, 5672) # Riemann, RabbitMQ

SSH_CONNECT_RETRIES = 5
SSH_CONNECT_SLEEP = 5
<<<<<<< HEAD
=======

>>>>>>> bc09933e

class OpenStackLogicError(RuntimeError):
    pass


class CreateOrEnsureExists(object):

    def __init__(self, logger):
        self.create_or_ensure_logger = logger

    def create_or_ensure_exists(self, config, name, *args, **kw):
        # config hash is only used for 'externally_provisioned' attribute
        if 'externally_provisioned' in config and config['externally_provisioned']:
            method = 'ensure_exists'
        else:
            method = 'check_and_create'
        return getattr(self, method)(name, *args, **kw)

    def check_and_create(self, name, *args, **kw):
        self.create_or_ensure_logger.info("Will create {0} '{1}'".format(self.__class__.WHAT, name))
        if self.list_objects_with_name(name):
            raise OpenStackLogicError("{0} '{1}' already exists".format(self.__class__.WHAT, name))
        return self.create(name, *args, **kw)

    def ensure_exists(self, name, *args, **kw):
        self.create_or_ensure_logger.info("Will use existing {0} '{1}'".format(self.__class__.WHAT, name))
        ret = self.find_by_name(name)
        if not ret:
            raise OpenStackLogicError("{0} '{1}' was not found".format(self.__class__.WHAT, name))
        return ret['id']

    def find_by_name(self, name):
        matches = self.list_objects_with_name(name)

        if len(matches) == 0:
            return None
        if len(matches) == 1:
            return matches[0]
        raise OpenStackLogicError("Lookup of {0} named '{1}' failed. There are {2} matches."
        .format(self.__class__.WHAT, name, len(matches)))

    def _fail_on_missing_required_parameters(self, obj, required_parameters, hint_where):
        for k in required_parameters:
            if k not in obj:
                raise OpenStackLogicError("Required parameter '{0}' is missing (under {3}'s properties.{1}). "
                                          "Required parameters are: {2}".format(k, hint_where, required_parameters,
                                                                                self.__class__.WHAT))


class CreateOrEnsureExistsNova(CreateOrEnsureExists):

    def __init__(self, logger, connector):
        CreateOrEnsureExists.__init__(self, logger)
        self.nova_client = connector.get_nova_client()


class CreateOrEnsureExistsNeutron(CreateOrEnsureExists):

    def __init__(self, logger, connector):
        CreateOrEnsureExists.__init__(self, logger)
        self.neutron_client = connector.get_neutron_client()


class OpenStackNetworkCreator(CreateOrEnsureExistsNeutron):

    WHAT = 'network'

    def list_objects_with_name(self, name):
        return self.neutron_client.list_networks(name=name)['networks']

    def create(self, name, ext=False):
        n = {
            'network': {
                'name': name,
                'admin_state_up': True,
            }
        }
        if ext:
            n['router:external'] =  ext
        ret = self.neutron_client.create_network(n)
        return ret['network']['id']


class OpenStackSubnetCreator(CreateOrEnsureExistsNeutron):

    WHAT = 'subnet'

    def list_objects_with_name(self, name):
        return self.neutron_client.list_subnets(name=name)['subnets']

    def create(self, name, ip_version, cidr, net_id):
        ret = self.neutron_client.create_subnet({
            'subnet': {
                'name': name,
                'ip_version': ip_version,
                'cidr': cidr,
                'network_id': net_id
            }
        })
        return ret['subnet']['id']


class OpenStackRouterCreator(CreateOrEnsureExistsNeutron):

    WHAT = 'router'

    def list_objects_with_name(self, name):
        return self.neutron_client.list_routers(name=name)['routers']

    def create(self, name, interfaces=None, external_gateway_info=None):
        args = {
            'router': {
                'name': name,
                'admin_state_up': True
            }
        }
        if external_gateway_info:
            args['router']['external_gateway_info'] = external_gateway_info
        router_id = self.neutron_client.create_router(args)['router']['id']
        if interfaces:
            for i in interfaces:
                self.neutron_client.add_interface_router(router_id, i)
        return router_id


class OpenStackSecurityGroupCreator(CreateOrEnsureExistsNova):

    WHAT = 'security group'

    def list_objects_with_name(self, name):
        sgs = self.nova_client.security_groups.list()
        return [{'id': sg.id} for sg in sgs if sg.name == name]

    def create(self, name, description, rules):
        sg = self.nova_client.security_groups.create(name, description)
        for rule in rules:
            self.nova_client.security_group_rules.create(
                sg.id,
                ip_protocol="tcp",
                from_port=rule['port'],
                to_port=rule['port'],
                cidr=rule.get('cidr'),
                group_id=rule.get('group_id')
            )
        return sg.id


class OpenStackServerCreator(CreateOrEnsureExistsNova):

    WHAT = 'server'

    def list_objects_with_name(self, name):
        servers = self.nova_client.servers.list(True, {'name': name})
        return [{'id': server.id} for server in servers]

    def create(self, name, server_config, *args, **kwargs):
        """
        Creates a server. Exposes the parameters mentioned in
        http://docs.openstack.org/developer/python-novaclient/api/novaclient.v1_1.servers.html#novaclient.v1_1.servers.ServerManager.create
        """

        self._fail_on_missing_required_parameters(server_config, ('name', 'flavor', 'image', 'key_name'),
                                                  'nova.instance')

        # First parameter is 'self', skipping
        params_names = inspect.getargspec(self.nova_client.servers.create).args[1:]
        params_default_values = inspect.getargspec(self.nova_client.servers.create).defaults
        params = dict(itertools.izip(params_names, params_default_values))

        # Fail on unsupported parameters
        for k in server_config:
            if k not in params:
                raise ValueError("Parameter with name '{0}' must not be passed to openstack provisioner "
                                 "(under host's properties.nova.instance)".format(k))

        for k in params:
            if k in server_config:
                params[k] = server_config[k]

        server_name = server_config['name']
        if self.find_by_name(server_name):
            raise RuntimeError("Can not provision the server with name '{0}' because server with such name "
                               "already exists"
            .format(server_name))

        self.create_or_ensure_logger.info("Asking Nova to create server. Parameters: {0}".format(str(params)))

        server = self.nova_client.servers.create(**params)
        server = self._wait_for_server_to_become_active(server_name, server)
<<<<<<< HEAD
        return server.id

    def add_floating_ip(self, server_id, ip):
        server = self.nova_client.servers.get(server_id)
        server.add_floating_ip(ip)

    def get_server_ip_in_network(self, server_id, network_name):
        server = self.nova_client.servers.get(server_id)
        if network_name not in server.networks:
            raise OpenStackLogicError("Server {0} ({1}) does not have address in network {2}".format(server.name, server_id, network_name))
        return server.networks[network_name][0]
=======
        # returning the public ip of the server
        return server.networks['private'][1]
>>>>>>> bc09933e

    def _wait_for_server_to_become_active(self, server_name, server):
        timeout = 100
        while server.status != "ACTIVE":
            timeout -= 5
            if timeout <= 0:
                raise RuntimeError('Server failed to start in time')
            time.sleep(5)
            server = self.nova_client.servers.get(server.id)

        return server


class OpenStackConnector(object):

    # TODO: maybe lazy?
    def __init__(self, config):
        self.config = config
        self.keystone_client = keystone_client.Client(**self.config['keystone'])

        self.neutron_client = neutron_client.Client('2.0', endpoint_url=config['neutron']['url'],
                                                    token=self.keystone_client.auth_token)
        self.neutron_client.format = 'json'

        kconf = self.config['keystone']
        self.nova_client = nova_client.Client(
            kconf['username'],
            kconf['password'],
            kconf['tenant_name'],
            kconf['auth_url'],
            region_name=self.config['management']['region'],
            http_log_debug=False
        )

    def get_keystone_client(self):
        return self.keystone_client

    def get_neutron_client(self):
        return self.neutron_client

    def get_nova_client(self):
        return self.nova_client


class CosmoOnOpenStackBootstrapper(object):
    """ Bootstraps Cosmo on OpenStack """

    def __init__(self, logger, config, network_creator, subnet_creator, router_creator, sg_creator, server_creator):
        self.logger = logger
        self.config = config
        self.network_creator = network_creator
        self.subnet_creator = subnet_creator
        self.router_creator = router_creator
        self.sg_creator = sg_creator
        self.server_creator = server_creator

    def run(self):
        mgmt_ip = self._create_topology()
        self._bootstrap_manager(mgmt_ip)
        return mgmt_ip

    def _create_topology(self):
        nconf = self.config['management']['network']
<<<<<<< HEAD
        net_id = self.network_creator.create_or_ensure_exists(nconf, nconf['name'])

        sconf = self.config['management']['subnet']
        subnet_id = self.subnet_creator.create_or_ensure_exists(sconf, sconf['name'], sconf['ip_version'],
                                                                sconf['cidr'], net_id)

        enconf = self.config['management']['ext_network']
        enet_id = self.network_creator.create_or_ensure_exists(enconf, enconf['name'], ext=True)

=======
        #net_id = self.network_creator.create_or_ensure_exists(nconf, nconf['name'])
        sconf = self.config['management']['subnet']
        # subnet_id = self.subnet_creator.create_or_ensure_exists(sconf, sconf['name'], sconf['ip_version'],
        #                                                         sconf['cidr'], net_id)
        enconf = self.config['management']['ext_network']
        # enet_id = self.network_creator.create_or_ensure_exists(enconf, enconf['name'], ext=True)
>>>>>>> bc09933e
        rconf = self.config['management']['router']
        self.router_creator.create_or_ensure_exists(rconf, rconf['name'], interfaces=[
            {'subnet_id': subnet_id},
            ], external_gateway_info={"network_id": enet_id})

        # Security group for Cosmo created instances
        sguconf = self.config['management']['security_group_user']
<<<<<<< HEAD
        sgu_id = self.sg_creator.create_or_ensure_exists(sguconf, sguconf['name'], 'Cosmo created machines', [])

        # Security group for Cosmo manager, allows created instances -> manager communication
        sgmconf = self.config['management']['security_group_manager']
        sg_rules = [{'port': p, 'group_id': sgu_id} for p in INTERNAL_PORTS] + \
                   [{'port': p, 'cidr': sgmconf['cidr']} for p in EXTERNAL_PORTS]
        sgm_id = self.sg_creator.create_or_ensure_exists(sgmconf, sgmconf['name'], 'Cosmo Manager', sg_rules)

        insconf = self.config['management']['instance']
        insconf['nics'] = [
            {'net-id': net_id},
        ]

        server_id = self.server_creator.create_or_ensure_exists(insconf, insconf['name'],
                                                                {k: v for k,v in insconf.iteritems() if k != EP_FLAG})

        self.logger.info('Attaching IP {0} to the instance'.format(enconf['floating_ip']))
        self.server_creator.add_floating_ip(server_id, enconf['floating_ip'])
        # mgmt_ip = self.server_creator.get_server_ip_in_network(server_id, enconf['name'])
        self._bootstrap_manager(enconf['floating_ip'])
=======
        # sgu_id = self.sg_creator.create_or_ensure_exists(sguconf, sguconf['name'], 'Cosmo created machines', [])
        # Security group for Cosmo manager, allows created instances -> manager communication
        sgmconf = self.config['management']['security_group_manager']
        # sg_rules = [{'port': p, 'group_id': sgu_id} for p in INTERNAL_PORTS] + \
        #            [{'port': p, 'cidr': sgmconf['cidr']} for p in EXTERNAL_PORTS]
        # sgm_id = self.sg_creator.create_or_ensure_exists(sgmconf, sgmconf['name'], 'Cosmo Manager', sg_rules)
        insconf = self.config['management']['instance']
        # insconf['nics'] = [
        #     {'net-id': net_id},
        # ]

        mconf = self.config['management']
        insconf = mconf['instance']
        mgmt_ip = self.server_creator.create_or_ensure_exists(mconf, insconf['name'], insconf)
        return mgmt_ip
>>>>>>> bc09933e

    def _bootstrap_manager(self, mgmt_ip):
        self.logger.info('initializing manager on the machine at {0}'.format(mgmt_ip))
        env_config = self.config['env']
        ssh = self._create_ssh_channel_with_mgmt(mgmt_ip, env_config)
        try:
            self._copy_files_to_manager(ssh, env_config, self.config['keystone'])

            self.logger.debug('installing required packages on manager')
            self._exec_command_on_manager(ssh, 'echo "127.0.0.1 $(cat /etc/hostname)" | sudo tee -a /etc/hosts')
            self._exec_command_on_manager(ssh, 'sudo apt-get -y -q update')
            self._exec_install_command_on_manager(ssh, 'apt-get install -y -q python-dev git rsync openjdk-7-jdk maven')
            self._exec_install_command_on_manager(ssh, 'apt-get install -y -q python-pip')
            self._exec_install_command_on_manager(ssh, 'pip install -q retrying')
            self._exec_install_command_on_manager(ssh, 'pip install -q timeout-decorator')

            # use open sdk java 7
            self._exec_command_on_manager(ssh, 'sudo update-alternatives --set java '
                                               '/usr/lib/jvm/java-7-openjdk-amd64/jre/bin/java')

            # configure and clone cosmo-manager from github
            branch = 'develop'
            workingdir = '{0}/cosmo-work'.format(env_config['userhome_on_management'])
            version = '0.1-SNAPSHOT'
            configdir = '{0}/cosmo-manager/vagrant'.format(workingdir)

            self.logger.debug('cloning cosmo on manager')
            self._exec_command_on_manager(ssh, 'mkdir -p {0}'.format(workingdir))
            self._exec_command_on_manager(ssh, 'git clone https://github.com/CloudifySource/cosmo-manager.git '
                                               '{0}/cosmo-manager'
            .format(workingdir))
            self._exec_command_on_manager(ssh, '( cd {0}/cosmo-manager ; git checkout {1} )'.format(workingdir, branch))

            self.logger.debug('running the manager bootstrap script remotely')
            self._exec_command_on_manager(ssh, 'DEBIAN_FRONTEND=noninteractive python2.7 {0}/cosmo-manager/vagrant/'
                                               'bootstrap_lxc_manager.py --working_dir={0} --cosmo_version={1} '
                                               '--config_dir={2} --install_openstack_provisioner --install_logstash '
                                               '|& logger -i -t cosmo-bootstrap -p local0.info'
<<<<<<< HEAD
                                          .format(workingdir, version, configdir))

            self.logger.debug('rebuilding cosmo on manager')

            # TODO: remove - start
            self._exec_command_on_manager(ssh, 'mvn -q clean package -DskipTests -Pall -f '
                                               '{0}/cosmo-manager/orchestrator/pom.xml'
                                          .format(workingdir))
            self._exec_command_on_manager(ssh, 'rm {0}/cosmo.jar'.format(workingdir))
            self._exec_command_on_manager(ssh, 'cp {0}/cosmo-manager/orchestrator/target/cosmo.jar {0}'.format(
                workingdir))
            # TODO: remove - end
=======
            .format(workingdir, version, configdir))
>>>>>>> bc09933e
        finally:
            ssh.close()

    def _create_ssh_channel_with_mgmt(self, mgmt_ip, env_config):
        ssh = paramiko.SSHClient()
        # TODO: support fingerprint in config json
        ssh.set_missing_host_key_policy(paramiko.AutoAddPolicy())

        #trying to ssh connect to management server. Using retries since it might take some time to find routes to host
        for retry in range(0, SSH_CONNECT_RETRIES):
            try:
                ssh.connect(mgmt_ip, username=env_config['user_on_management'],
                            key_filename=env_config['management_key_path'], look_for_keys=False)
                return ssh
            except socket.error:
                time.sleep(SSH_CONNECT_SLEEP)
        raise RuntimeError('Failed to ssh connect to management server')

    def _copy_files_to_manager(self, ssh, env_config, keystone_config):
        self.logger.info('Uploading files to manager')
        scp = SCPClient(ssh.get_transport())

        userhome_on_management = env_config['userhome_on_management']
        tempdir = tempfile.mkdtemp()
        try:
            scp.put(env_config['agents_key_path'], userhome_on_management + '/.ssh', preserve_times=True)
            keystone_file_path = self._make_keystone_file(tempdir, keystone_config)
            scp.put(keystone_file_path, userhome_on_management, preserve_times=True)
<<<<<<< HEAD

            # runtime_dir = os.getcwd()
            # os.chdir(workdir)
            # try:
            #     app_name = os.path.basename(workdir)
            #     tar_name = '{0}.tar.gz'.format(app_name)
            #     tar_path = os.path.join('{0}'.format(tempdir), tar_name)
            #     tar = tarfile.open(tar_path, 'w:gz')
            #     try:
            #         tar.add(workdir, arcname=app_name)
            #     finally:
            #         tar.close()
            #     scp.put(tar_path, userhome_on_management, preserve_times=True)
            #     self._exec_command_on_manager(ssh, 'tar xzvf {0}/{1}'.format(userhome_on_management, tar_name))
            # finally:
            #     os.chdir(runtime_dir)
=======
>>>>>>> bc09933e
        finally:
            shutil.rmtree(tempdir)

    def _make_keystone_file(self, tempdir, keystone_config):
        keystone_file_path = os.path.join(tempdir, 'keystone_config.json')
        with open(keystone_file_path, 'w') as f:
            json.dump(keystone_config, f)
        return keystone_file_path

    def _exec_install_command_on_manager(self, ssh, install_command):
        command = 'DEBIAN_FRONTEND=noninteractive sudo -E {0}'.format(install_command)
        return self._exec_command_on_manager(ssh, command)

    def _exec_command_on_manager(self, ssh, command):
<<<<<<< HEAD
        self.logger.info('EXEC START: {0}'.format(command))
=======
        self.logger.debug('EXEC START: {0}'.format(command))
>>>>>>> bc09933e
        chan = ssh.get_transport().open_session()
        chan.exec_command(command)
        stdin = chan.makefile('wb', -1)
        stdout = chan.makefile('rb', -1)
        stderr = chan.makefile_stderr('rb', -1)

        try:
            exit_code = chan.recv_exit_status()
            if exit_code != 0:
                errors = stderr.readlines()
                raise RuntimeError('Error occurred when trying to run a command on the management machine. command '
                                   'was: {0} ; Error(s): {1}'.format(command, errors))

            response_lines = stdout.readlines()
<<<<<<< HEAD
            self.logger.info('EXEC END: {0}'.format(command))
=======
            self.logger.debug('EXEC END: {0}'.format(command))
>>>>>>> bc09933e
            return response_lines
        finally:
            stdin.close()
            stdout.close()
            stderr.close()
            chan.close()


def main():
    logging.basicConfig(level=logging.INFO)
    logger = logging.getLogger(__name__)

    parser = argparse.ArgumentParser(description='Installs Cosmo in an OpenStack environment')
    subparsers = parser.add_subparsers()

    parser_bootstrap = subparsers.add_parser('bootstrap', help='command for bootstrapping cosmo on openstack')
    parser_publish = subparsers.add_parser('publish', help='command for publishing a blueprint')
    parser_execute = subparsers.add_parser('execute', help='command for executing a blueprint\'s operation')

    parser_bootstrap.add_argument(
        'config_file',
        metavar='CONFIG_FILE',
        type=argparse.FileType(),
        help='Path to the cosmo configuration file'
    )
    parser_bootstrap.set_defaults(handler=_bootstrap_cosmo)

    parser_publish.add_argument(
        'blueprint_path',
        metavar='BLUEPRINT_FILE',
        help="Path to the application's blueprint file"
    )
    parser_publish.add_argument(
        'management_ip',
        metavar='MANAGEMENT_IP',
        help='The cosmo management server ip address'
    )
    parser_publish.set_defaults(handler=_publish_blueprint)

    parser_execute.add_argument(
        'operation',
        metavar='OPERATION',
        choices=['install'],
        help='The operation to execute'
    )
    parser_execute.add_argument(
        'blueprint_id',
        metavar='BLUEPRINT_ID',
        help='The blueprint id in the catalog'
    )
    parser_execute.add_argument(
        'management_ip',
        metavar='MANAGEMENT_IP',
        help='The cosmo management server ip address'
    )
    parser_execute.set_defaults(handler=_execute_blueprint_operation)

    args = parser.parse_args()
    args.handler(logger, args)


def _bootstrap_cosmo(logger, args):
    try:
        config = json.loads(args.config_file.read())
    finally:
        args.config_file.close()

    connector = OpenStackConnector(config)
    network_creator = OpenStackNetworkCreator(logger, connector)
    subnet_creator = OpenStackSubnetCreator(logger, connector)
    router_creator = OpenStackRouterCreator(logger, connector)
    server_creator = OpenStackServerCreator(logger, connector)
    sg_creator = OpenStackSecurityGroupCreator(logger, connector)
    bootstrapper = CosmoOnOpenStackBootstrapper(logger, config, network_creator, subnet_creator, router_creator,
                                                sg_creator, server_creator)
    mgmt_ip = bootstrapper.run()
    print("Management server is up at {0}".format(mgmt_ip))


def _publish_blueprint(logger, args):
    blueprint_path = args.blueprint_path
    management_ip = args.management_ip

    logger.info('publishing blueprint {0} to management server {1}'.format(blueprint_path, management_ip))
    client = CosmoRestClient(management_ip)
    blueprint_state = client.publish_blueprint(blueprint_path)
    logger.info("Published blueprint, blueprint's id is: {0}".format(blueprint_state.id))


def _execute_blueprint_operation(logger, args):
    blueprint_id = args.blueprint_id
    operation = args.operation
    management_ip = args.management_ip

    logger.info('executing operation {0} on blueprint {1} at management server {2}'.format(operation, blueprint_id,
                                                                                           management_ip))
    client = CosmoRestClient(management_ip)
    client.execute_blueprint(blueprint_id, operation)
    logger.info("Finished executing operation {0} on blueprint".format(operation))


if __name__ == '__main__':
    main()<|MERGE_RESOLUTION|>--- conflicted
+++ resolved
@@ -32,10 +32,7 @@
 
 SSH_CONNECT_RETRIES = 5
 SSH_CONNECT_SLEEP = 5
-<<<<<<< HEAD
-=======
-
->>>>>>> bc09933e
+
 
 class OpenStackLogicError(RuntimeError):
     pass
@@ -225,7 +222,6 @@
 
         server = self.nova_client.servers.create(**params)
         server = self._wait_for_server_to_become_active(server_name, server)
-<<<<<<< HEAD
         return server.id
 
     def add_floating_ip(self, server_id, ip):
@@ -237,10 +233,6 @@
         if network_name not in server.networks:
             raise OpenStackLogicError("Server {0} ({1}) does not have address in network {2}".format(server.name, server_id, network_name))
         return server.networks[network_name][0]
-=======
-        # returning the public ip of the server
-        return server.networks['private'][1]
->>>>>>> bc09933e
 
     def _wait_for_server_to_become_active(self, server_name, server):
         timeout = 100
@@ -304,7 +296,6 @@
 
     def _create_topology(self):
         nconf = self.config['management']['network']
-<<<<<<< HEAD
         net_id = self.network_creator.create_or_ensure_exists(nconf, nconf['name'])
 
         sconf = self.config['management']['subnet']
@@ -314,14 +305,6 @@
         enconf = self.config['management']['ext_network']
         enet_id = self.network_creator.create_or_ensure_exists(enconf, enconf['name'], ext=True)
 
-=======
-        #net_id = self.network_creator.create_or_ensure_exists(nconf, nconf['name'])
-        sconf = self.config['management']['subnet']
-        # subnet_id = self.subnet_creator.create_or_ensure_exists(sconf, sconf['name'], sconf['ip_version'],
-        #                                                         sconf['cidr'], net_id)
-        enconf = self.config['management']['ext_network']
-        # enet_id = self.network_creator.create_or_ensure_exists(enconf, enconf['name'], ext=True)
->>>>>>> bc09933e
         rconf = self.config['management']['router']
         self.router_creator.create_or_ensure_exists(rconf, rconf['name'], interfaces=[
             {'subnet_id': subnet_id},
@@ -329,7 +312,6 @@
 
         # Security group for Cosmo created instances
         sguconf = self.config['management']['security_group_user']
-<<<<<<< HEAD
         sgu_id = self.sg_creator.create_or_ensure_exists(sguconf, sguconf['name'], 'Cosmo created machines', [])
 
         # Security group for Cosmo manager, allows created instances -> manager communication
@@ -350,23 +332,6 @@
         self.server_creator.add_floating_ip(server_id, enconf['floating_ip'])
         # mgmt_ip = self.server_creator.get_server_ip_in_network(server_id, enconf['name'])
         self._bootstrap_manager(enconf['floating_ip'])
-=======
-        # sgu_id = self.sg_creator.create_or_ensure_exists(sguconf, sguconf['name'], 'Cosmo created machines', [])
-        # Security group for Cosmo manager, allows created instances -> manager communication
-        sgmconf = self.config['management']['security_group_manager']
-        # sg_rules = [{'port': p, 'group_id': sgu_id} for p in INTERNAL_PORTS] + \
-        #            [{'port': p, 'cidr': sgmconf['cidr']} for p in EXTERNAL_PORTS]
-        # sgm_id = self.sg_creator.create_or_ensure_exists(sgmconf, sgmconf['name'], 'Cosmo Manager', sg_rules)
-        insconf = self.config['management']['instance']
-        # insconf['nics'] = [
-        #     {'net-id': net_id},
-        # ]
-
-        mconf = self.config['management']
-        insconf = mconf['instance']
-        mgmt_ip = self.server_creator.create_or_ensure_exists(mconf, insconf['name'], insconf)
-        return mgmt_ip
->>>>>>> bc09933e
 
     def _bootstrap_manager(self, mgmt_ip):
         self.logger.info('initializing manager on the machine at {0}'.format(mgmt_ip))
@@ -405,7 +370,6 @@
                                                'bootstrap_lxc_manager.py --working_dir={0} --cosmo_version={1} '
                                                '--config_dir={2} --install_openstack_provisioner --install_logstash '
                                                '|& logger -i -t cosmo-bootstrap -p local0.info'
-<<<<<<< HEAD
                                           .format(workingdir, version, configdir))
 
             self.logger.debug('rebuilding cosmo on manager')
@@ -418,9 +382,6 @@
             self._exec_command_on_manager(ssh, 'cp {0}/cosmo-manager/orchestrator/target/cosmo.jar {0}'.format(
                 workingdir))
             # TODO: remove - end
-=======
-            .format(workingdir, version, configdir))
->>>>>>> bc09933e
         finally:
             ssh.close()
 
@@ -449,25 +410,7 @@
             scp.put(env_config['agents_key_path'], userhome_on_management + '/.ssh', preserve_times=True)
             keystone_file_path = self._make_keystone_file(tempdir, keystone_config)
             scp.put(keystone_file_path, userhome_on_management, preserve_times=True)
-<<<<<<< HEAD
-
-            # runtime_dir = os.getcwd()
-            # os.chdir(workdir)
-            # try:
-            #     app_name = os.path.basename(workdir)
-            #     tar_name = '{0}.tar.gz'.format(app_name)
-            #     tar_path = os.path.join('{0}'.format(tempdir), tar_name)
-            #     tar = tarfile.open(tar_path, 'w:gz')
-            #     try:
-            #         tar.add(workdir, arcname=app_name)
-            #     finally:
-            #         tar.close()
-            #     scp.put(tar_path, userhome_on_management, preserve_times=True)
-            #     self._exec_command_on_manager(ssh, 'tar xzvf {0}/{1}'.format(userhome_on_management, tar_name))
-            # finally:
-            #     os.chdir(runtime_dir)
-=======
->>>>>>> bc09933e
+
         finally:
             shutil.rmtree(tempdir)
 
@@ -482,11 +425,7 @@
         return self._exec_command_on_manager(ssh, command)
 
     def _exec_command_on_manager(self, ssh, command):
-<<<<<<< HEAD
         self.logger.info('EXEC START: {0}'.format(command))
-=======
-        self.logger.debug('EXEC START: {0}'.format(command))
->>>>>>> bc09933e
         chan = ssh.get_transport().open_session()
         chan.exec_command(command)
         stdin = chan.makefile('wb', -1)
@@ -501,11 +440,7 @@
                                    'was: {0} ; Error(s): {1}'.format(command, errors))
 
             response_lines = stdout.readlines()
-<<<<<<< HEAD
             self.logger.info('EXEC END: {0}'.format(command))
-=======
-            self.logger.debug('EXEC END: {0}'.format(command))
->>>>>>> bc09933e
             return response_lines
         finally:
             stdin.close()
