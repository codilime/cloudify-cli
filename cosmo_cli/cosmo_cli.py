--- conflicted
+++ resolved
@@ -489,24 +489,13 @@
         'cancel',
         help='Cancel an execution by its id'
     )
-<<<<<<< HEAD
-    parser_executions_cancel.add_argument(
-        '-e', '--execution-id',
-        dest='execution_id',
-        metavar='EXECUTION_ID',
-        type=str,
-        required=True,
-        help='The id of the execution to cancel'
-    )
+    _add_execution_id_argument_to_parser(
+        parser_executions_cancel,
+        'The id of the execution to cancel')
     _add_force_optional_argument_to_parser(
         parser_executions_cancel,
         'A flag indicating authorization to terminate the execution abruptly '
         'rather than request an orderly termination')
-=======
-    _add_execution_id_argument_to_parser(
-        parser_executions_cancel,
-        'The id of the execution to cancel')
->>>>>>> a6ce0f3d
     _add_management_ip_optional_argument_to_parser(parser_executions_cancel)
     _set_handler_for_command(parser_executions_cancel,
                              _cancel_execution)
