--- conflicted
+++ resolved
@@ -30,11 +30,8 @@
 class MockCosmoManagerRestClient(object):
     # A mock of the rest client, containing only the methods and object types
     # that are relevant to test the CLI in its current form.
-<<<<<<< HEAD
-=======
     def status(self):
         return []
->>>>>>> ff4556e4
 
     def list_blueprints(self):
         return []
